--- conflicted
+++ resolved
@@ -62,13 +62,7 @@
 	delete query.fields;
 	delete query.deep;
 
-<<<<<<< HEAD
-	ast.children = (await parseFields(collection, fields, deep)).filter(
-		filterEmptyChildCollections
-	);
-=======
 	ast.children = await parseFields(collection, fields, deep);
->>>>>>> b486cefc
 
 	return ast;
 
@@ -81,7 +75,7 @@
 
 		if (!fields) return [];
 
-		const children: (NestedCollectionAST | FieldAST)[] = [];
+		const children: (NestedCollectionNode | FieldNode)[] = [];
 
 		const relationalStructure: Record<string, string[]> = {};
 
@@ -109,122 +103,6 @@
 				}
 			} else {
 				children.push({ type: 'field', name: field });
-			}
-		}
-
-		for (const [relationalField, nestedFields] of Object.entries(relationalStructure)) {
-			const relatedCollection = getRelatedCollection(parentCollection, relationalField);
-
-			if (!relatedCollection) continue;
-
-			const relation = getRelation(parentCollection, relationalField);
-
-			if (!relation) continue;
-
-			const child: NestedCollectionAST = {
-				type: 'collection',
-				name: relatedCollection,
-				fieldKey: relationalField,
-				parentKey: await schemaInspector.primary(parentCollection),
-				relation: relation,
-				query: deep?.[relationalField] || {},
-				children: await parseFields(relatedCollection, nestedFields),
-			};
-
-			children.push(child);
-		}
-
-		return children;
-	}
-
-	async function convertWildcards(parentCollection: string, fields: string[]) {
-		const allowedFields = permissions
-			? permissions
-					.find((permission) => parentCollection === permission.collection)
-					?.fields?.split(',')
-			: ['*'];
-
-		if (!allowedFields || allowedFields.length === 0) return [];
-
-		for (let index = 0; index < fields.length; index++) {
-			const fieldKey = fields[index];
-
-			if (fieldKey.includes('*') === false) continue;
-
-			if (fieldKey === '*') {
-				// Set to all fields in collection
-				if (allowedFields.includes('*')) {
-					const fieldsInCollection = await getFieldsInCollection(parentCollection);
-					fields.splice(index, 1, ...fieldsInCollection);
-				} else {
-					// Set to all allowed fields
-					fields.splice(index, 1, ...allowedFields);
-				}
-			}
-
-			// Swap *.* case for *,<relational-field>.*,<another-relational>.*
-			if (fieldKey.includes('.') && fieldKey.split('.')[0] === '*') {
-				const parts = fieldKey.split('.');
-
-				const relationalFields = allowedFields.includes('*')
-					? relations
-							.filter(
-								(relation) =>
-									relation.many_collection === parentCollection ||
-									relation.one_collection === parentCollection
-							)
-							.map((relation) => {
-								const isM2O = relation.many_collection === parentCollection;
-								return isM2O ? relation.many_field : relation.one_field;
-							})
-					: allowedFields.filter((fieldKey) => !!getRelation(parentCollection, fieldKey));
-
-				const nonRelationalFields = allowedFields.filter(
-					(fieldKey) => relationalFields.includes(fieldKey) === false
-				);
-
-				fields.splice(
-					index,
-					1,
-					...[
-						...relationalFields.map((relationalField) => {
-							return `${relationalField}.${parts.slice(1).join('.')}`;
-						}),
-						...nonRelationalFields,
-					]
-				);
-			}
-		}
-
-		return fields;
-	}
-
-<<<<<<< HEAD
-	async function parseFields(
-		parentCollection: string,
-		fields: string[],
-		deep?: Record<string, Query>
-	) {
-		fields = convertWildcards(parentCollection, fields);
-
-		if (!fields) return [];
-
-		const children: (NestedCollectionNode | FieldNode)[] = [];
-
-		const relationalStructure: Record<string, string[]> = {};
-
-		for (const field of fields) {
-			if (field.includes('.') === false) {
-				children.push({ type: 'field', name: field });
-			} else {
-				// field is relational
-				const parts = field.split('.');
-
-				if (relationalStructure.hasOwnProperty(parts[0]) === false) {
-					relationalStructure[parts[0]] = [];
-				}
-
-				relationalStructure[parts[0]].push(parts.slice(1).join('.'));
 			}
 		}
 
@@ -268,9 +146,7 @@
 					parentKey: await schemaInspector.primary(parentCollection),
 					relation: relation,
 					query: deep?.[relationalField] || {},
-					children: (await parseFields(relatedCollection, nestedFields)).filter(
-						filterEmptyChildCollections
-					),
+					children: await parseFields(relatedCollection, nestedFields),
 				};
 			}
 
@@ -280,8 +156,68 @@
 		return children;
 	}
 
-=======
->>>>>>> b486cefc
+	async function convertWildcards(parentCollection: string, fields: string[]) {
+		const allowedFields = permissions
+			? permissions
+					.find((permission) => parentCollection === permission.collection)
+					?.fields?.split(',')
+			: ['*'];
+
+		if (!allowedFields || allowedFields.length === 0) return [];
+
+		for (let index = 0; index < fields.length; index++) {
+			const fieldKey = fields[index];
+
+			if (fieldKey.includes('*') === false) continue;
+
+			if (fieldKey === '*') {
+				// Set to all fields in collection
+				if (allowedFields.includes('*')) {
+					const fieldsInCollection = await getFieldsInCollection(parentCollection);
+					fields.splice(index, 1, ...fieldsInCollection);
+				} else {
+					// Set to all allowed fields
+					fields.splice(index, 1, ...allowedFields);
+				}
+			}
+
+			// Swap *.* case for *,<relational-field>.*,<another-relational>.*
+			if (fieldKey.includes('.') && fieldKey.split('.')[0] === '*') {
+				const parts = fieldKey.split('.');
+
+				const relationalFields = allowedFields.includes('*')
+					? relations
+							.filter(
+								(relation) =>
+									relation.many_collection === parentCollection ||
+									relation.one_collection === parentCollection
+							)
+							.map((relation) => {
+								const isM2O = relation.many_collection === parentCollection;
+								return isM2O ? relation.many_field : relation.one_field;
+							})
+					: allowedFields.filter((fieldKey) => !!getRelation(parentCollection, fieldKey));
+
+				const nonRelationalFields = allowedFields.filter(
+					(fieldKey) => relationalFields.includes(fieldKey) === false
+				);
+
+				fields.splice(
+					index,
+					1,
+					...[
+						...relationalFields.map((relationalField) => {
+							return `${relationalField}.${parts.slice(1).join('.')}`;
+						}),
+						...nonRelationalFields,
+					]
+				);
+			}
+		}
+
+		return fields;
+	}
+
 	function getRelation(collection: string, field: string) {
 		const relation = relations.find((relation) => {
 			return (
@@ -305,13 +241,6 @@
 		if (relation.one_collection === collection && relation.one_field === field) {
 			return relation.many_collection;
 		}
-	}
-
-<<<<<<< HEAD
-	function filterEmptyChildCollections(childNode: FieldNode | NestedCollectionNode) {
-		if (childNode.type === 'field') return true;
-		if (childNode.children.length > 0) return true;
-		return false;
 	}
 
 	function getRelationType(
@@ -331,7 +260,8 @@
 		}
 
 		return 'o2m';
-=======
+	}
+
 	async function getFieldsInCollection(collection: string) {
 		const columns = (await schemaInspector.columns(collection)).map((column) => column.column);
 		const fields = (
@@ -346,6 +276,5 @@
 		];
 
 		return fieldsInCollection;
->>>>>>> b486cefc
 	}
 }