table: directus_files

fields:
  - collection: directus_files
    field: id
    hidden: true
    interface: text-input
    locked: true
    special: uuid
  - collection: directus_files
    field: title
    interface: text-input
    locked: true
    options:
      iconRight: title
      placeholder: A unique title...
    sort: 1
    width: full
  - collection: directus_files
    field: description
    interface: textarea
    locked: true
    sort: 2
    width: full
    options:
      placeholder: An optional description...
  - collection: directus_files
    field: tags
    interface: tags
    locked: true
    options:
      iconRight: local_offer
    special: json
    sort: 3
    width: full
    display: tags
  - collection: directus_files
    field: location
    interface: text-input
    locked: true
    options:
      iconRight: place
      placeholder: An optional location...
    sort: 4
    width: half
  - collection: directus_files
    field: storage
    interface: text-input
    locked: true
    options:
      iconRight: storage
    sort: 5
    width: half
    readonly: true
  - collection: directus_files
    field: storage_divider
    interface: divider
    locked: true
    options:
      icon: insert_drive_file
      title: File Naming
      color: '#2F80ED'
    special: alias
    sort: 6
    width: full
  - collection: directus_files
    field: filename_disk
    interface: text-input
    locked: true
    options:
      iconRight: publish
      placeholder: Name on disk storage...
    sort: 7
    width: half
  - collection: directus_files
    field: filename_download
    interface: text-input
    locked: true
    options:
      iconRight: get_app
      placeholder: Name when downloading...
    sort: 8
    width: half
  - collection: directus_files
    field: metadata
    hidden: true
    locked: true
    special: json
  - collection: directus_files
    field: type
    display: mime-type
  - collection: directus_files
    field: filesize
    display: filesize
  - collection: directus_files
<<<<<<< HEAD
    field: modified_by
    interface: user
    locked: true
    special: user-updated
    width: half
    display: user
  - collection: directus_files
    field: modified_on
    interface: dateTime
    locked: true
    special: date-updated
    width: half
    display: datetime
=======
    field: created_on
    display: datetime
  - collection: directus_files
    field: created_by
    display: user
>>>>>>> f8771d27
<|MERGE_RESOLUTION|>--- conflicted
+++ resolved
@@ -93,7 +93,6 @@
     field: filesize
     display: filesize
   - collection: directus_files
-<<<<<<< HEAD
     field: modified_by
     interface: user
     locked: true
@@ -107,10 +106,9 @@
     special: date-updated
     width: half
     display: datetime
-=======
+  - collection: directus_files
     field: created_on
     display: datetime
   - collection: directus_files
     field: created_by
-    display: user
->>>>>>> f8771d27
+    display: user